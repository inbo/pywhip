--- conflicted
+++ resolved
@@ -37,6 +37,8 @@
 ```
 
 The resulting object will be processed by a report creator, which provides an overview of the current problems for each of the performed tests.
+
+We could rely on the functionality of marshmallow, as provided in following example: https://gist.github.com/bartaelterman/737b92dd3c58d749717e
 
 ## Test types
 
@@ -202,17 +204,4 @@
         - equals: HumanObservation  # AND basisOfRecord must be "HumanObservation"
     - equals: Event                 # Then the main term must be "Event"
     - populated: true               # Then the main term must be "Populated"
-```
-
-
-
-
-
-
-<<<<<<< HEAD
-=======
-The resulting object will be processed by a Report creator, which provides an overview of the current problems for each of the tests set up...
-
-We could rely on the functionality of marshmallow, as provided in following example:
-https://gist.github.com/bartaelterman/737b92dd3c58d749717e
->>>>>>> 2a933a66
+```